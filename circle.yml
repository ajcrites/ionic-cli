--- conflicted
+++ resolved
@@ -3,13 +3,10 @@
     version: v6.1.0
 
 dependencies:
-<<<<<<< HEAD
-=======
   cache_directories:
     - packages/@ionic/cli-plugin-proxy/node_modules
     - packages/@ionic/cli-utils/node_modules
     - packages/ionic/node_modules
->>>>>>> 7794a7e3
   post:
     - npm run bootstrap
 
@@ -20,10 +17,7 @@
 deployment:
   pre:
     - echo "//registry.npmjs.org/:_authToken=$NPM_TOKEN" >> ~/.npmrc
-  npm-canary:
+  npm:
     branch: master
     commands:
-      - npm run publish:canary -- --yes
-  npm-testing:
-    branch: testing
-      - npm run publish:testing -- --yes+      - npm run publish:canary -- --yes