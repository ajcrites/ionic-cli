{
  "name": "ionic",
  "version": "1.6.4",
  "preferGlobal": true,
  "description": "A tool for creating and developing Ionic Framework mobile apps.",
  "homepage": "http://ionicframework.com/",
  "bin": {
    "ionic": "bin/ionic"
  },
  "scripts": {
    "bump": "node lib/tasks/bumpversion",
    "beta-bump": "node lib/tasks/bumpversion --level pre --identifier beta",
    "publish-release": "node lib/tasks/bumpversion --npmPublish",
    "publish-tag": "node lib/tasks/bumpversion --level beta --npmPublishTag",
    "full-release": "node lib/tasks/bumpversion --npmInstall --git --npmPublish",
    "test": "npm run jasmine",
    "e2e": "jasmine-node --captureExceptions ./e2e",
    "jasmine": "jasmine-node --captureExceptions  ./spec"
  },
  "keywords": [
    "ionic",
    "ionic framework",
    "ionicframework",
    "mobile",
    "app",
    "hybrid",
    "cordova",
    "phonegap"
  ],
  "repository": {
    "type": "git",
    "url": "https://github.com/driftyco/ionic-cli.git"
  },
  "contributors": [
    {
      "name": "Max Lynch",
      "email": "max@drifty.com",
      "web": "https://twitter.com/maxlynch"
    },
    {
      "name": "Peter Collins",
      "email": "peter@drifty.com",
      "web": "https://twitter.com/SomethingNew2_0"
    },
    {
      "name": "Adam Bradley",
      "web": "https://twitter.com/adamdbradley"
    },
    {
      "name": "Josh Bavari",
      "web": "https://twitter.com/jbavari",
      "email": "josh@drifty.com"
    }
  ],
  "license": "MIT",
  "dependencies": {
    "async": "^0.9.0",
    "cheerio": "^0.19.0",
    "cli-table": "^0.3.1",
    "colors": "0.6.2",
    "connect": "3.1.1",
    "connect-livereload": "0.5.2",
    "crc": "3.2.1",
    "cross-spawn": "0.2.3",
    "event-stream": "3.0.x",
    "finalhandler": "0.2.0",
    "form-data": "0.1.4",
    "gulp": "3.8.8",
<<<<<<< HEAD
    "ionic-app-lib": "0.4.0-beta.5",
=======
    "ionic-app-lib": "0.3.8",
>>>>>>> c0c876d1
    "ncp": "0.4.2",
    "npm": "2.1.3",
    "opbeat-ionic": "^1.1.3",
    "open": "0.0.5",
    "optimist": "0.6.0",
    "progress": "1.1.7",
    "prompt": "0.2.12",
    "proxy-middleware": "^0.7.0",
    "q": "1.0.1",
    "request": "2.51.0",
    "semver": "^4.2.0",
    "serve-static": "1.7.1",
    "shelljs": "0.2.6",
    "tiny-lr-fork": "0.0.5",
    "underscore": "~1.7.0",
    "unzip": "0.1.9",
    "vinyl-fs": "0.3.7",
    "xml2js": "0.4.4"
  },
  "devDependencies": {
    "jasmine-node": "^1.14.5",
    "rewire": "^2.3.4"
  }
}<|MERGE_RESOLUTION|>--- conflicted
+++ resolved
@@ -66,11 +66,7 @@
     "finalhandler": "0.2.0",
     "form-data": "0.1.4",
     "gulp": "3.8.8",
-<<<<<<< HEAD
     "ionic-app-lib": "0.4.0-beta.5",
-=======
-    "ionic-app-lib": "0.3.8",
->>>>>>> c0c876d1
     "ncp": "0.4.2",
     "npm": "2.1.3",
     "opbeat-ionic": "^1.1.3",
