--- conflicted
+++ resolved
@@ -128,26 +128,6 @@
     },
     module: './ionic/cordova',
     alt: ['platforms']
-  },
-  {
-    title: 'platforms',
-    name: 'platforms',
-    summary: 'Add platform target for building an Ionic app',
-    args: {
-      '[options]': '',
-      '<PLATFORM>': ''
-    },
-    options: {
-      '--noresources|-r': {
-        title: 'Do not add default Ionic icons and splash screen resources',
-        boolean: true
-      },
-      '--nosave|-e': {
-        title: 'Do not save the platform to the package.json file',
-        boolean: true
-      }
-    },
-    module: './ionic/cordova'
   },
   {
     title: 'run',
@@ -342,15 +322,9 @@
   {
     title: 'config',
     name: 'config',
-<<<<<<< HEAD
-    summary: 'Set configuration variables for your ionic app.',
-    args: {
-      '<command>': '"set unset"',
-=======
     summary: 'Set configuration variables for your ionic app ' + '(alpha)'.red,
     args: {
       '<command>': 'set'.yellow + ', ' + 'unset'.yellow + ', ' + 'build'.yellow + ', or ' + 'info'.yellow,
->>>>>>> 28e63a20
       '[key]': 'The key to set',
       '[value]': 'The value to set'
     },
